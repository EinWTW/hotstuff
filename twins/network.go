--- conflicted
+++ resolved
@@ -179,13 +179,8 @@
 
 	for _, node := range n.nodes {
 		node.eventLoop.AddEvent(tick{})
-<<<<<<< HEAD
-		// run each event loop as long as it has events
-		for node.eventLoop.Tick(context.Background()) {
-=======
 		// process all events in the node's event queue
-		for node.eventLoop.Tick() { //revive:disable-line:empty-block
->>>>>>> e7cce87d
+		for node.eventLoop.Tick(context.Background()) { //revive:disable-line:empty-block
 		}
 	}
 }
