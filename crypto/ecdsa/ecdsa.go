// Package ecdsa provides a crypto implementation for HotStuff using Go's 'crypto/ecdsa' package.
package ecdsa

import (
	"crypto/ecdsa"
	"crypto/rand"
	"crypto/sha256"
	"fmt"
	"math/big"

	"github.com/relab/hotstuff"
	"github.com/relab/hotstuff/consensus"
	"github.com/relab/hotstuff/crypto"
	"github.com/relab/hotstuff/modules"
<<<<<<< HEAD
=======
	"go.uber.org/multierr"
	"golang.org/x/exp/slices"
>>>>>>> ec8964b8
)

func init() {
	modules.RegisterModule("ecdsa", New)
}

const (
	// PrivateKeyFileType is the PEM type for a private key.
	PrivateKeyFileType = "ECDSA PRIVATE KEY"

	// PublicKeyFileType is the PEM type for a public key.
	PublicKeyFileType = "ECDSA PUBLIC KEY"
)

// Signature is an ECDSA signature
type Signature struct {
	r, s   *big.Int
	signer hotstuff.ID
}

// RestoreSignature restores an existing signature. It should not be used to create new signatures, use Sign instead.
func RestoreSignature(r, s *big.Int, signer hotstuff.ID) *Signature {
	return &Signature{r, s, signer}
}

// Signer returns the ID of the replica that generated the signature.
func (sig Signature) Signer() hotstuff.ID {
	return sig.signer
}

// R returns the r value of the signature
func (sig Signature) R() *big.Int {
	return sig.r
}

// S returns the s value of the signature
func (sig Signature) S() *big.Int {
	return sig.s
}

// ToBytes returns a raw byte string representation of the signature
func (sig Signature) ToBytes() []byte {
	var b []byte
	b = append(b, sig.r.Bytes()...)
	b = append(b, sig.s.Bytes()...)
	return b
}

// MultiSignature is a set of (partial) signatures.
type MultiSignature map[hotstuff.ID]*Signature

// RestoreMultiSignature should only be used to restore an existing threshold signature from a set of signatures.
func RestoreMultiSignature(signatures []*Signature) MultiSignature {
	sig := make(MultiSignature, len(signatures))
	for _, s := range signatures {
		sig[s.signer] = s
	}
	return sig
}

// ToBytes returns the object as bytes.
func (sig MultiSignature) ToBytes() []byte {
	var b []byte
	// sort by ID to make it deterministic
	order := make([]hotstuff.ID, 0, len(sig))
	for _, signature := range sig {
		order = append(order, signature.signer)
	}
	slices.Sort(order)
	for _, id := range order {
		b = append(b, sig[id].ToBytes()...)
	}
	return b
}

// Participants returns the IDs of replicas who participated in the threshold signature.
func (sig MultiSignature) Participants() consensus.IDSet {
	return sig
}

// Add adds an ID to the set.
func (sig MultiSignature) Add(id hotstuff.ID) {
	panic("not implemented")
}

// Contains returns true if the set contains the ID.
func (sig MultiSignature) Contains(id hotstuff.ID) bool {
	_, ok := sig[id]
	return ok
}

// ForEach calls f for each ID in the set.
func (sig MultiSignature) ForEach(f func(hotstuff.ID)) {
	for id := range sig {
		f(id)
	}
}

// RangeWhile calls f for each ID in the set until f returns false.
func (sig MultiSignature) RangeWhile(f func(hotstuff.ID) bool) {
	for id := range sig {
		if !f(id) {
			break
		}
	}
}

// Len returns the number of entries in the set.
func (sig MultiSignature) Len() int {
	return len(sig)
}

var _ consensus.QuorumSignature = (*MultiSignature)(nil)
var _ consensus.IDSet = (*MultiSignature)(nil)

type ecdsaBase struct {
	mods *consensus.Modules
}

// New returns a new instance of the ECDSA CryptoBase implementation.
func New() consensus.CryptoBase {
	return &ecdsaBase{}
}

func (ec *ecdsaBase) getPrivateKey() *ecdsa.PrivateKey {
	pk := ec.mods.PrivateKey()
	return pk.(*ecdsa.PrivateKey)
}

// InitConsensusModule gives the module a reference to the Modules object.
// It also allows the module to set module options using the OptionsBuilder.
func (ec *ecdsaBase) InitConsensusModule(mods *consensus.Modules, _ *consensus.OptionsBuilder) {
	ec.mods = mods
}

// Sign creates a cryptographic signature of the given message.
func (ec *ecdsaBase) Sign(message []byte) (signature consensus.QuorumSignature, err error) {
	hash := sha256.Sum256(message)
	r, s, err := ecdsa.Sign(rand.Reader, ec.getPrivateKey(), hash[:])
	if err != nil {
		return nil, fmt.Errorf("ecdsa: sign failed: %w", err)
	}
	return MultiSignature{ec.mods.ID(): &Signature{
		r:      r,
		s:      s,
		signer: ec.mods.ID(),
	}}, nil
}

// Combine combines multiple signatures into a single signature.
func (ec *ecdsaBase) Combine(signatures ...consensus.QuorumSignature) (consensus.QuorumSignature, error) {
	if len(signatures) < 2 {
		return nil, crypto.ErrCombineMultiple
	}

	ts := make(MultiSignature)

	for _, sig1 := range signatures {
		if sig2, ok := sig1.(MultiSignature); ok {
			for id, s := range sig2 {
				if _, ok := ts[id]; ok {
					return nil, crypto.ErrCombineOverlap
				}
				ts[id] = s
			}
		} else {
			ec.mods.Logger().Panicf("cannot combine signature of incompatible type %T (expected %T)", sig1, sig2)
		}
	}

	return ts, nil
}

// Verify verifies the given quorum signature against the message.
func (ec *ecdsaBase) Verify(signature consensus.QuorumSignature, message []byte) bool {
	s, ok := signature.(MultiSignature)
	if !ok {
		ec.mods.Logger().Panicf("cannot verify signature of incompatible type %T (expected %T)", signature, s)
	}

	n := signature.Participants().Len()
	if n == 0 {
		return false
	}

	results := make(chan bool, n)
	hash := sha256.Sum256(message)

	for _, sig := range s {
		go func(sig *Signature, hash consensus.Hash) {
			results <- ec.verifySingle(sig, hash)
		}(sig, hash)
	}

	valid := true
	for range s {
		if !<-results {
			valid = false
		}
	}

	return valid
}

// BatchVerify verifies the given quorum signature against the batch of messages.
func (ec *ecdsaBase) BatchVerify(signature consensus.QuorumSignature, batch map[hotstuff.ID][]byte) bool {
	s, ok := signature.(MultiSignature)
	if !ok {
		ec.mods.Logger().Panicf("cannot verify signature of incompatible type %T (expected %T)", signature, s)
	}

	n := signature.Participants().Len()
	if n == 0 {
		return false
	}

	results := make(chan bool, n)

	set := make(map[consensus.Hash]struct{})
	for id, sig := range s {
		message, ok := batch[id]
		if !ok {
			return false
		}
		hash := sha256.Sum256(message)
		set[hash] = struct{}{}
		go func(sig *Signature, hash consensus.Hash) {
			results <- ec.verifySingle(sig, hash)
		}(sig, hash)
	}

	valid := true
	for range s {
		if !<-results {
			valid = false
		}
	}

	// valid if all partial signatures are valid and there are no duplicate messages
	return valid && len(set) == len(batch)
}

func (ec *ecdsaBase) verifySingle(sig *Signature, hash consensus.Hash) bool {
	replica, ok := ec.mods.Configuration().Replica(sig.Signer())
	if !ok {
		ec.mods.Logger().Warnf("ecdsaBase: got signature from replica whose ID (%d) was not in the config.", sig.Signer())
		return false
	}
	pk := replica.PublicKey().(*ecdsa.PublicKey)
	return ecdsa.Verify(pk, hash[:], sig.R(), sig.S())
}<|MERGE_RESOLUTION|>--- conflicted
+++ resolved
@@ -12,11 +12,7 @@
 	"github.com/relab/hotstuff/consensus"
 	"github.com/relab/hotstuff/crypto"
 	"github.com/relab/hotstuff/modules"
-<<<<<<< HEAD
-=======
-	"go.uber.org/multierr"
 	"golang.org/x/exp/slices"
->>>>>>> ec8964b8
 )
 
 func init() {
@@ -234,7 +230,6 @@
 	}
 
 	results := make(chan bool, n)
-
 	set := make(map[consensus.Hash]struct{})
 	for id, sig := range s {
 		message, ok := batch[id]
